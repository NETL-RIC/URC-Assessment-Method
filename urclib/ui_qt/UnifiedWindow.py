--- conflicted
+++ resolved
@@ -297,6 +297,7 @@
             'sd_inds': self._ui.sdIndField.text(),
             'ud_inds': self._ui.udIndField.text(),
             'out_dir': self._outPath,
+            'use_clip': self._ui.clipLyrCB.isChecked(),
             'clip_path':self._clipPath,
             'limit_dads':self._ui.limitDaDsCB.isChecked(),
             'use_only': self._ui.dadsCombo.currentText(),
@@ -365,6 +366,8 @@
         self._ui.udIndField.editingFinished.emit()
 
         self._updatePathLabel('_outPath',peData['out_dir'],self._ui.peOutDirLbl)
+        useClip=peData['use_clip']
+        self._ui.clipLyrCB.setChecked(useClip)
         self._updatePathLabel('_clipPath',peData['clip_path'],self._ui.clipLyrLbl)
 
         useOnly = 'use_only' in peData
@@ -462,12 +465,9 @@
         inWorkspace= REE_Workspace(self._outDirPath if self._outDirPath is not None else '.')
         inWorkspace['SD_input_file'] = self._sdPath
         inWorkspace['LD_input_file'] = self._ldPath
-<<<<<<< HEAD
+        inWorkspace['clip_layer']  = self._clipPath
         if self._ui.saInputCB.isChecked():
             inWorkspace['SA_input_file'] = self._saPath
-=======
-        inWorkspace['clip_layer']  = self._clipPath
->>>>>>> 0cbb5410
 
         if self._ui.projBox.isChecked():
             if self._ui.projCombo.currentIndex()==0:
@@ -503,11 +503,6 @@
 
 
     # wiring
-    @pyqtSlot(bool)
-    def _onUseSAToggled(self, isChecked):
-        self._optToggled(isChecked, 'saInput')
-        self._ui.saIndsFrame.setEnabled(isChecked)
-
     @pyqtSlot()
     def _on_sdInputButton_clicked(self):
 
@@ -516,10 +511,6 @@
     @pyqtSlot()
     def _on_ldInputButton_clicked(self):
         self._ioPath('_ldPath', self._ui.ldInputLbl, 'ESRI Shapefile (*.shp)', True)
-
-    @pyqtSlot()
-    def _on_saInputButton_clicked(self):
-        self._ioPath('_saPath', self._ui.saInputLbl, 'ESRI Shapefile (*.shp)', True)
 
     @pyqtSlot()
     def _on_projFileButton_clicked(self):
@@ -536,12 +527,6 @@
         path = self._ioPath('_lgOutPath', self._ui.lgIndsLbl, 'GeoTiff File (*.tif)', False)
         if path is not None:
             self._updateCommonPath('_lgOutPath', self._ui.lgIndsLbl)
-
-    @pyqtSlot()
-    def _on_saIndsButton_clicked(self):
-        path = self._ioPath('_saOutPath', self._ui.saIndsLbl, 'GeoTiff File (*.tif)', False)
-        if path is not None:
-            self._updateCommonPath('_saOutPath', self._ui.saIndsLbl)
 
     @pyqtSlot()
     def _on_sdIndsButton_clicked(self):
@@ -563,7 +548,6 @@
             self._updateCommonPath('_lgOutPath',self._ui.lgIndsLbl)
             self._updateCommonPath('_sdOutPath',self._ui.sdIndsLbl)
             self._updateCommonPath('_udOutPath',self._ui.udIndsLbl)
-            self._updateCommonPath('_saOutPath',self._ui.saIndsLbl)
 
     @pyqtSlot(bool)
     def _on_projBox_toggled(self, checked):
@@ -595,9 +579,9 @@
         self._ui.inputDirButton.clicked.connect(self._onIndexDirClicked)
         self._ui.ldIndField.editingFinished.connect(self._onIndexFieldEditFinished)
         self._ui.lgIndField.editingFinished.connect(self._onIndexFieldEditFinished)
-        self._ui.saIndField.editingFinished.connect(self._onIndexFieldEditFinished)
         self._ui.sdIndField.editingFinished.connect(self._onIndexFieldEditFinished)
         self._ui.udIndField.editingFinished.connect(self._onIndexFieldEditFinished)
+        self._ui.clipLyrCB.toggled.connect(self._clipLyrToggled)
         self._ui.clipLyrButton.clicked.connect(self._onClipLyrClicked)
         self._ui.peOutDirButton.clicked.connect(self._peOutDirClicked)
 
@@ -618,7 +602,6 @@
         self._ioPath('_indexPath', self._ui.indexDirLbl, None, True, True)
         self._ui.ldIndField.editingFinished.emit()
         self._ui.lgIndField.editingFinished.emit()
-        self._ui.saIndField.editingFinished.emit()
         self._ui.sdIndField.editingFinished.emit()
         self._ui.udIndField.editingFinished.emit()
 
@@ -655,11 +638,17 @@
         fldPal.setColor(QPalette.Active, QPalette.Text, txtColor)
         field.setPalette(fldPal)
 
+    @pyqtSlot(bool)
+    def _clipLyrToggled(self, checked):
+        self._optToggled(checked, 'clipLyr')
+
     def peScore_checkmissing(self):
         fields = [('_srcPath', '   Source File'),
                   ('_indexPath', '   Index Files Directory'),
                   ('_outPath', '   Output Directory')]
 
+        if self._ui.clipLyrCB.isChecked():
+            fields.append(('_clipPath', '   Clip Layer File'))
         if self._ui.rasterDirCB.isChecked():
             fields.append(('_outRasterPath', '   Intermediate Rasters Directory'))
 
@@ -676,11 +665,6 @@
                                     sd_inds=self._ui.sdIndField.text(),
                                     ud_inds=self._ui.udIndField.text(),
                                     )
-        # SA inds can be missing, as they are optional
-        inSA = self._ui.saIndField.text()
-        if len(inSA.strip()) > 0:
-            inWorkspace['sa_inds'] = inSA
-
         if self._indexPath is not None:
             for (k, found) in inWorkspace.TestFilesExist():
                 if not found:
@@ -688,7 +672,6 @@
 
         if len(missing) > mInsert:
             missing.insert(mInsert, 'The following index files are missing')
-
 
         return missing
 
@@ -700,9 +683,6 @@
                                     sd_inds=self._ui.sdIndField.text(),
                                     ud_inds=self._ui.udIndField.text(),
                                     )
-        inSA = self._ui.saIndField.text()
-        if len(inSA.strip())>0:
-            inWorkspace['sa_inds']=inSA
 
         outputs = REE_Workspace(self._outPath)
         kwargs = {'gdbPath':self._srcPath,
