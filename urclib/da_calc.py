--- conflicted
+++ resolved
@@ -216,10 +216,6 @@
         copies=drRasters.copyRasters('GTiff',outWorkspace.workspace,'.tif')
 
         print("DA complete")
-<<<<<<< HEAD
-
-=======
->>>>>>> 0cbb5410
 
     ret = REE_Workspace()
     for ds in copies:
