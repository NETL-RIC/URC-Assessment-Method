<?xml version="1.0" encoding="UTF-8"?>
<ui version="4.0">
 <class>MainWindow</class>
 <widget class="QMainWindow" name="MainWindow">
  <property name="geometry">
   <rect>
    <x>0</x>
    <y>0</y>
    <width>877</width>
    <height>621</height>
   </rect>
  </property>
  <property name="windowTitle">
   <string>URC Tool</string>
  </property>
  <widget class="QWidget" name="centralwidget">
   <layout class="QHBoxLayout" name="horizontalLayout_2" stretch="0,1">
    <item>
     <layout class="QVBoxLayout" name="verticalLayout">
      <item>
       <widget class="QLabel" name="label">
        <property name="font">
         <font>
          <pointsize>10</pointsize>
          <bold>true</bold>
          <underline>true</underline>
         </font>
        </property>
        <property name="text">
         <string>Tasks:</string>
        </property>
       </widget>
      </item>
      <item>
       <widget class="QListView" name="taskList">
        <property name="editTriggers">
         <set>QAbstractItemView::NoEditTriggers</set>
        </property>
        <property name="showDropIndicator" stdset="0">
         <bool>false</bool>
        </property>
        <property name="alternatingRowColors">
         <bool>false</bool>
        </property>
        <property name="selectionBehavior">
         <enum>QAbstractItemView::SelectRows</enum>
        </property>
       </widget>
      </item>
      <item>
       <layout class="QHBoxLayout" name="horizontalLayout">
        <item>
         <widget class="QPushButton" name="runButton">
          <property name="text">
           <string>Run Tasks</string>
          </property>
         </widget>
        </item>
        <item>
         <widget class="QCheckBox" name="resultDispCB">
          <property name="text">
           <string>Display Results</string>
          </property>
          <property name="checked">
           <bool>true</bool>
          </property>
         </widget>
        </item>
        <item>
         <spacer name="horizontalSpacer">
          <property name="orientation">
           <enum>Qt::Horizontal</enum>
          </property>
          <property name="sizeHint" stdset="0">
           <size>
            <width>40</width>
            <height>20</height>
           </size>
          </property>
         </spacer>
        </item>
       </layout>
      </item>
     </layout>
    </item>
    <item>
     <widget class="QStackedWidget" name="taskStack">
      <property name="currentIndex">
       <number>0</number>
      </property>
      <widget class="QWidget" name="noPage">
       <layout class="QVBoxLayout" name="verticalLayout_2">
        <item>
         <widget class="QLabel" name="label_2">
          <property name="font">
           <font>
            <pointsize>14</pointsize>
            <bold>true</bold>
           </font>
          </property>
          <property name="text">
           <string>Select Task to view settings</string>
          </property>
          <property name="alignment">
           <set>Qt::AlignCenter</set>
          </property>
          <property name="textInteractionFlags">
           <set>Qt::NoTextInteraction</set>
          </property>
         </widget>
        </item>
       </layout>
      </widget>
      <widget class="QWidget" name="createGridPage">
       <layout class="QVBoxLayout" name="verticalLayout_3">
        <item>
         <widget class="QLabel" name="label_20">
          <property name="font">
           <font>
            <pointsize>11</pointsize>
            <bold>true</bold>
           </font>
          </property>
          <property name="text">
           <string>Create Grid</string>
          </property>
         </widget>
        </item>
        <item>
         <widget class="QGroupBox" name="groupBox">
          <property name="title">
           <string>Inputs</string>
          </property>
          <layout class="QGridLayout" name="gridLayout" columnstretch="0,0,0,0">
           <property name="sizeConstraint">
            <enum>QLayout::SetMaximumSize</enum>
           </property>
<<<<<<< HEAD
           <item row="0" column="3">
            <widget class="QPushButton" name="sdInputButton">
             <property name="text">
              <string>Select...</string>
=======
           <item row="0" column="1">
            <widget class="ElideLabel" name="sdInputLbl">
             <property name="sizePolicy">
              <sizepolicy hsizetype="MinimumExpanding" vsizetype="Preferred">
               <horstretch>0</horstretch>
               <verstretch>0</verstretch>
              </sizepolicy>
             </property>
             <property name="font">
              <font>
               <italic>true</italic>
              </font>
             </property>
             <property name="text">
              <string>None</string>
>>>>>>> 0cbb5410
             </property>
            </widget>
           </item>
           <item row="5" column="0">
<<<<<<< HEAD
            <widget class="QLabel" name="label_10">
             <property name="text">
              <string>Grid Height:</string>
             </property>
            </widget>
           </item>
           <item row="2" column="0">
            <widget class="QCheckBox" name="saInputCB">
             <property name="text">
              <string>2nd Alt. Domains:</string>
             </property>
            </widget>
           </item>
           <item row="3" column="0" colspan="4">
=======
            <widget class="QLabel" name="label_6">
             <property name="sizePolicy">
              <sizepolicy hsizetype="Maximum" vsizetype="Preferred">
               <horstretch>0</horstretch>
               <verstretch>0</verstretch>
              </sizepolicy>
             </property>
             <property name="text">
              <string>Grid Width:</string>
             </property>
            </widget>
           </item>
           <item row="1" column="0">
            <widget class="QLabel" name="label_11">
             <property name="sizePolicy">
              <sizepolicy hsizetype="Maximum" vsizetype="Preferred">
               <horstretch>0</horstretch>
               <verstretch>0</verstretch>
              </sizepolicy>
             </property>
             <property name="text">
              <string>Lithological Domains:</string>
             </property>
            </widget>
           </item>
           <item row="6" column="1">
            <widget class="QLineEdit" name="heightField">
             <property name="sizePolicy">
              <sizepolicy hsizetype="Maximum" vsizetype="Fixed">
               <horstretch>0</horstretch>
               <verstretch>0</verstretch>
              </sizepolicy>
             </property>
             <property name="maximumSize">
              <size>
               <width>54</width>
               <height>16777215</height>
              </size>
             </property>
             <property name="text">
              <string>1000</string>
             </property>
            </widget>
           </item>
           <item row="4" column="0" colspan="3">
>>>>>>> 0cbb5410
            <widget class="QGroupBox" name="projBox">
             <property name="sizePolicy">
              <sizepolicy hsizetype="Preferred" vsizetype="Preferred">
               <horstretch>0</horstretch>
               <verstretch>0</verstretch>
              </sizepolicy>
             </property>
             <property name="title">
              <string>Projection Override</string>
             </property>
             <property name="checkable">
              <bool>true</bool>
             </property>
             <property name="checked">
              <bool>false</bool>
             </property>
             <layout class="QHBoxLayout" name="horizontalLayout_3" stretch="0,0">
              <property name="leftMargin">
               <number>1</number>
              </property>
              <property name="topMargin">
               <number>1</number>
              </property>
              <property name="rightMargin">
               <number>1</number>
              </property>
              <property name="bottomMargin">
               <number>10</number>
              </property>
              <item>
               <widget class="QComboBox" name="projCombo">
                <property name="sizePolicy">
                 <sizepolicy hsizetype="Minimum" vsizetype="Fixed">
                  <horstretch>0</horstretch>
                  <verstretch>0</verstretch>
                 </sizepolicy>
                </property>
                <property name="minimumSize">
                 <size>
                  <width>80</width>
                  <height>0</height>
                 </size>
                </property>
                <item>
                 <property name="text">
                  <string>From File</string>
                 </property>
                </item>
                <item>
                 <property name="text">
                  <string>From EPSG</string>
                 </property>
                </item>
               </widget>
              </item>
              <item>
               <widget class="QStackedWidget" name="projStack">
                <property name="sizePolicy">
                 <sizepolicy hsizetype="Preferred" vsizetype="Maximum">
                  <horstretch>0</horstretch>
                  <verstretch>0</verstretch>
                 </sizepolicy>
                </property>
                <property name="currentIndex">
                 <number>0</number>
                </property>
                <widget class="QWidget" name="page">
                 <layout class="QHBoxLayout" name="horizontalLayout_4">
                  <property name="leftMargin">
                   <number>0</number>
                  </property>
                  <property name="topMargin">
                   <number>0</number>
                  </property>
                  <property name="rightMargin">
                   <number>0</number>
                  </property>
                  <property name="bottomMargin">
                   <number>0</number>
                  </property>
                  <item>
                   <widget class="ElideLabel" name="projFileLbl">
                    <property name="enabled">
                     <bool>false</bool>
                    </property>
                    <property name="sizePolicy">
                     <sizepolicy hsizetype="MinimumExpanding" vsizetype="Preferred">
                      <horstretch>0</horstretch>
                      <verstretch>0</verstretch>
                     </sizepolicy>
                    </property>
                    <property name="font">
                     <font>
                      <italic>true</italic>
                     </font>
                    </property>
                    <property name="text">
                     <string>None</string>
                    </property>
                   </widget>
                  </item>
                  <item>
                   <widget class="QPushButton" name="projFileButton">
                    <property name="enabled">
                     <bool>false</bool>
                    </property>
                    <property name="text">
                     <string>Select...</string>
                    </property>
                   </widget>
                  </item>
                 </layout>
                </widget>
                <widget class="QWidget" name="page_2">
                 <layout class="QHBoxLayout" name="horizontalLayout_5">
                  <property name="leftMargin">
                   <number>0</number>
                  </property>
                  <property name="topMargin">
                   <number>0</number>
                  </property>
                  <property name="rightMargin">
                   <number>0</number>
                  </property>
                  <property name="bottomMargin">
                   <number>0</number>
                  </property>
                  <item>
                   <widget class="QLineEdit" name="epsgField">
                    <property name="sizePolicy">
                     <sizepolicy hsizetype="Maximum" vsizetype="Fixed">
                      <horstretch>0</horstretch>
                      <verstretch>0</verstretch>
                     </sizepolicy>
                    </property>
                   </widget>
                  </item>
                  <item>
                   <spacer name="horizontalSpacer_2">
                    <property name="orientation">
                     <enum>Qt::Horizontal</enum>
                    </property>
                    <property name="sizeHint" stdset="0">
                     <size>
                      <width>40</width>
                      <height>20</height>
                     </size>
                    </property>
                   </spacer>
                  </item>
                 </layout>
                </widget>
               </widget>
              </item>
             </layout>
            </widget>
           </item>
<<<<<<< HEAD
           <item row="5" column="2">
            <widget class="QLineEdit" name="heightField">
             <property name="sizePolicy">
              <sizepolicy hsizetype="Maximum" vsizetype="Fixed">
               <horstretch>0</horstretch>
               <verstretch>0</verstretch>
              </sizepolicy>
             </property>
             <property name="maximumSize">
              <size>
               <width>54</width>
               <height>16777215</height>
              </size>
=======
           <item row="6" column="0">
            <widget class="QLabel" name="label_10">
             <property name="text">
              <string>Grid Height:</string>
>>>>>>> 0cbb5410
             </property>
             <property name="text">
              <string>1000</string>
             </property>
            </widget>
           </item>
           <item row="0" column="0">
            <widget class="QLabel" name="label_3">
             <property name="sizePolicy">
              <sizepolicy hsizetype="Maximum" vsizetype="Preferred">
               <horstretch>0</horstretch>
               <verstretch>0</verstretch>
              </sizepolicy>
             </property>
             <property name="text">
              <string>Structural Domains:</string>
             </property>
            </widget>
           </item>
<<<<<<< HEAD
           <item row="4" column="0">
            <widget class="QLabel" name="label_6">
=======
           <item row="1" column="1">
            <widget class="ElideLabel" name="ldInputLbl">
>>>>>>> 0cbb5410
             <property name="sizePolicy">
              <sizepolicy hsizetype="MinimumExpanding" vsizetype="Preferred">
               <horstretch>0</horstretch>
               <verstretch>0</verstretch>
              </sizepolicy>
             </property>
             <property name="font">
              <font>
               <italic>true</italic>
              </font>
             </property>
             <property name="text">
              <string>None</string>
             </property>
            </widget>
           </item>
<<<<<<< HEAD
           <item row="1" column="0">
            <widget class="QLabel" name="label_11">
=======
           <item row="5" column="1">
            <widget class="QLineEdit" name="widthField">
>>>>>>> 0cbb5410
             <property name="sizePolicy">
              <sizepolicy hsizetype="Maximum" vsizetype="Preferred">
               <horstretch>0</horstretch>
               <verstretch>0</verstretch>
              </sizepolicy>
             </property>
             <property name="text">
              <string>Lithological Domains:</string>
             </property>
            </widget>
           </item>
           <item row="1" column="3">
            <widget class="QPushButton" name="ldInputButton">
             <property name="text">
              <string>Select...</string>
             </property>
            </widget>
           </item>
<<<<<<< HEAD
           <item row="0" column="2">
            <widget class="ElideLabel" name="sdInputLbl">
             <property name="sizePolicy">
              <sizepolicy hsizetype="MinimumExpanding" vsizetype="Preferred">
               <horstretch>0</horstretch>
               <verstretch>0</verstretch>
              </sizepolicy>
=======
           <item row="2" column="1">
            <widget class="ElideLabel" name="clipLyrLbl">
             <property name="enabled">
              <bool>true</bool>
             </property>
             <property name="font">
              <font>
               <italic>true</italic>
              </font>
>>>>>>> 0cbb5410
             </property>
             <property name="font">
              <font>
               <italic>true</italic>
              </font>
             </property>
             <property name="text">
              <string>None</string>
             </property>
            </widget>
           </item>
<<<<<<< HEAD
           <item row="4" column="2">
            <widget class="QLineEdit" name="widthField">
             <property name="sizePolicy">
              <sizepolicy hsizetype="Maximum" vsizetype="Fixed">
               <horstretch>0</horstretch>
               <verstretch>0</verstretch>
              </sizepolicy>
             </property>
             <property name="maximumSize">
              <size>
               <width>54</width>
               <height>16777215</height>
              </size>
=======
           <item row="2" column="2">
            <widget class="QPushButton" name="clipLyrButton">
             <property name="enabled">
              <bool>true</bool>
>>>>>>> 0cbb5410
             </property>
             <property name="text">
              <string>Select...</string>
             </property>
            </widget>
           </item>
<<<<<<< HEAD
           <item row="1" column="2">
            <widget class="ElideLabel" name="ldInputLbl">
             <property name="sizePolicy">
              <sizepolicy hsizetype="MinimumExpanding" vsizetype="Preferred">
               <horstretch>0</horstretch>
               <verstretch>0</verstretch>
              </sizepolicy>
             </property>
             <property name="font">
              <font>
               <italic>true</italic>
              </font>
             </property>
=======
           <item row="2" column="0">
            <widget class="QLabel" name="label_31">
>>>>>>> 0cbb5410
             <property name="text">
              <string>Clip Layer:</string>
             </property>
            </widget>
           </item>
           <item row="2" column="2">
            <widget class="ElideLabel" name="saInputLbl">
             <property name="enabled">
              <bool>false</bool>
             </property>
             <property name="font">
              <font>
               <italic>true</italic>
              </font>
             </property>
             <property name="text">
              <string>None</string>
             </property>
            </widget>
           </item>
           <item row="2" column="3">
            <widget class="QPushButton" name="saInputButton">
             <property name="enabled">
              <bool>false</bool>
             </property>
             <property name="text">
              <string>Select...</string>
             </property>
            </widget>
           </item>
          </layout>
         </widget>
        </item>
        <item>
         <widget class="QGroupBox" name="groupBox_2">
          <property name="title">
           <string>Outputs</string>
          </property>
          <layout class="QGridLayout" name="gridLayout_2">
           <item row="2" column="2">
            <widget class="QPushButton" name="ldIndsButton">
             <property name="enabled">
              <bool>true</bool>
             </property>
             <property name="text">
              <string>Select...</string>
             </property>
            </widget>
           </item>
           <item row="7" column="1">
            <widget class="ElideLabel" name="sdIndsLbl">
             <property name="enabled">
              <bool>true</bool>
             </property>
             <property name="sizePolicy">
              <sizepolicy hsizetype="MinimumExpanding" vsizetype="Preferred">
               <horstretch>0</horstretch>
               <verstretch>0</verstretch>
              </sizepolicy>
             </property>
             <property name="font">
              <font>
               <italic>true</italic>
              </font>
             </property>
             <property name="text">
              <string>sd_inds.tif</string>
             </property>
            </widget>
           </item>
           <item row="0" column="2">
            <widget class="QPushButton" name="cgOutDirButton">
             <property name="text">
              <string>Select...</string>
             </property>
            </widget>
           </item>
           <item row="5" column="1">
            <widget class="ElideLabel" name="lgIndsLbl">
             <property name="enabled">
              <bool>true</bool>
             </property>
             <property name="sizePolicy">
              <sizepolicy hsizetype="MinimumExpanding" vsizetype="Preferred">
               <horstretch>0</horstretch>
               <verstretch>0</verstretch>
              </sizepolicy>
             </property>
             <property name="font">
              <font>
               <italic>true</italic>
              </font>
             </property>
             <property name="text">
              <string>lg_inds.tif</string>
             </property>
            </widget>
           </item>
           <item row="0" column="1">
            <widget class="ElideLabel" name="cgOutDirLbl">
             <property name="sizePolicy">
              <sizepolicy hsizetype="MinimumExpanding" vsizetype="Preferred">
               <horstretch>0</horstretch>
               <verstretch>0</verstretch>
              </sizepolicy>
             </property>
             <property name="font">
              <font>
               <italic>true</italic>
              </font>
             </property>
             <property name="text">
              <string>None</string>
             </property>
            </widget>
           </item>
           <item row="5" column="2">
            <widget class="QPushButton" name="lgIndsButton">
             <property name="enabled">
              <bool>true</bool>
             </property>
             <property name="text">
              <string>Select...</string>
             </property>
            </widget>
           </item>
           <item row="9" column="1">
            <widget class="ElideLabel" name="udIndsLbl">
             <property name="enabled">
              <bool>true</bool>
             </property>
             <property name="sizePolicy">
              <sizepolicy hsizetype="MinimumExpanding" vsizetype="Preferred">
               <horstretch>0</horstretch>
               <verstretch>0</verstretch>
              </sizepolicy>
             </property>
             <property name="font">
              <font>
               <italic>true</italic>
              </font>
             </property>
             <property name="text">
              <string>ud_inds.tif</string>
             </property>
            </widget>
           </item>
           <item row="9" column="0">
            <widget class="QLabel" name="label_8">
             <property name="text">
              <string>Unique Index:</string>
             </property>
             <property name="indent">
              <number>10</number>
             </property>
            </widget>
           </item>
           <item row="5" column="0">
            <widget class="QLabel" name="label_5">
             <property name="text">
              <string>Local Grid Index:</string>
             </property>
             <property name="indent">
              <number>10</number>
             </property>
            </widget>
           </item>
           <item row="9" column="2">
            <widget class="QPushButton" name="udIndsButton">
             <property name="enabled">
              <bool>true</bool>
             </property>
             <property name="text">
              <string>Select...</string>
             </property>
            </widget>
           </item>
           <item row="7" column="0">
            <widget class="QLabel" name="label_7">
             <property name="text">
              <string>Structural Index:</string>
             </property>
             <property name="indent">
              <number>10</number>
             </property>
            </widget>
           </item>
           <item row="2" column="1">
            <widget class="ElideLabel" name="ldIndsLbl">
             <property name="enabled">
              <bool>true</bool>
             </property>
             <property name="sizePolicy">
              <sizepolicy hsizetype="MinimumExpanding" vsizetype="Preferred">
               <horstretch>0</horstretch>
               <verstretch>0</verstretch>
              </sizepolicy>
             </property>
             <property name="font">
              <font>
               <italic>true</italic>
              </font>
             </property>
             <property name="text">
              <string>ld_inds.tif</string>
             </property>
            </widget>
           </item>
           <item row="6" column="0" colspan="3">
            <widget class="QFrame" name="saIndsFrame">
             <property name="enabled">
              <bool>false</bool>
             </property>
             <property name="minimumSize">
              <size>
               <width>0</width>
               <height>0</height>
              </size>
             </property>
             <property name="frameShape">
              <enum>QFrame::StyledPanel</enum>
             </property>
             <property name="frameShadow">
              <enum>QFrame::Raised</enum>
             </property>
             <layout class="QGridLayout" name="gridLayout_7">
              <property name="leftMargin">
               <number>0</number>
              </property>
              <property name="topMargin">
               <number>0</number>
              </property>
              <property name="rightMargin">
               <number>0</number>
              </property>
              <property name="bottomMargin">
               <number>0</number>
              </property>
              <item row="0" column="0">
               <widget class="QLabel" name="label_32">
                <property name="minimumSize">
                 <size>
                  <width>0</width>
                  <height>0</height>
                 </size>
                </property>
                <property name="text">
                 <string>2nd Alt. Index:</string>
                </property>
                <property name="indent">
                 <number>10</number>
                </property>
               </widget>
              </item>
              <item row="0" column="1">
               <widget class="ElideLabel" name="saIndsLbl">
                <property name="sizePolicy">
                 <sizepolicy hsizetype="MinimumExpanding" vsizetype="Preferred">
                  <horstretch>0</horstretch>
                  <verstretch>0</verstretch>
                 </sizepolicy>
                </property>
                <property name="font">
                 <font>
                  <italic>true</italic>
                 </font>
                </property>
                <property name="text">
                 <string>sa_inds.tif</string>
                </property>
               </widget>
              </item>
              <item row="0" column="2">
               <widget class="QPushButton" name="saIndsButton">
                <property name="text">
                 <string>Select...</string>
                </property>
               </widget>
              </item>
             </layout>
            </widget>
           </item>
           <item row="0" column="0">
            <widget class="QLabel" name="label_9">
             <property name="sizePolicy">
              <sizepolicy hsizetype="Maximum" vsizetype="Preferred">
               <horstretch>0</horstretch>
               <verstretch>0</verstretch>
              </sizepolicy>
             </property>
             <property name="text">
              <string>Output Directory:</string>
             </property>
            </widget>
           </item>
           <item row="7" column="2">
            <widget class="QPushButton" name="sdIndsButton">
             <property name="enabled">
              <bool>true</bool>
             </property>
             <property name="text">
              <string>Select...</string>
             </property>
            </widget>
           </item>
           <item row="2" column="0">
            <widget class="QLabel" name="label_4">
             <property name="text">
              <string>Lithological Index:</string>
             </property>
             <property name="indent">
              <number>10</number>
             </property>
            </widget>
           </item>
          </layout>
         </widget>
        </item>
        <item>
         <spacer name="verticalSpacer_2">
          <property name="orientation">
           <enum>Qt::Vertical</enum>
          </property>
          <property name="sizeHint" stdset="0">
           <size>
            <width>20</width>
            <height>40</height>
           </size>
          </property>
         </spacer>
        </item>
       </layout>
      </widget>
      <widget class="QWidget" name="peScorePage">
       <layout class="QVBoxLayout" name="verticalLayout_4">
        <item>
         <widget class="QLabel" name="label_19">
          <property name="font">
           <font>
            <pointsize>11</pointsize>
            <bold>true</bold>
           </font>
          </property>
          <property name="text">
           <string>PE Score</string>
          </property>
         </widget>
        </item>
        <item>
         <widget class="QGroupBox" name="groupBox_4">
          <property name="title">
           <string>Inputs</string>
          </property>
          <layout class="QGridLayout" name="gridLayout_4" columnstretch="0,0,0">
           <property name="sizeConstraint">
            <enum>QLayout::SetMaximumSize</enum>
           </property>
<<<<<<< HEAD
           <item row="7" column="0">
            <widget class="QCheckBox" name="clipLyrCB">
             <property name="text">
              <string>Apply Clip Layer:</string>
             </property>
            </widget>
           </item>
           <item row="6" column="0">
            <widget class="QLabel" name="label_18">
             <property name="text">
              <string>Unique Index Raster:</string>
             </property>
             <property name="alignment">
              <set>Qt::AlignRight|Qt::AlignTrailing|Qt::AlignVCenter</set>
             </property>
             <property name="indent">
              <number>-1</number>
             </property>
            </widget>
           </item>
           <item row="2" column="1">
            <widget class="QLineEdit" name="ldIndField">
             <property name="sizePolicy">
              <sizepolicy hsizetype="Expanding" vsizetype="Fixed">
               <horstretch>0</horstretch>
               <verstretch>0</verstretch>
              </sizepolicy>
             </property>
             <property name="text">
              <string>ld_inds.tif</string>
             </property>
            </widget>
           </item>
           <item row="1" column="2">
            <widget class="QPushButton" name="inputDirButton">
             <property name="sizePolicy">
              <sizepolicy hsizetype="Preferred" vsizetype="Fixed">
               <horstretch>0</horstretch>
               <verstretch>0</verstretch>
              </sizepolicy>
             </property>
             <property name="text">
              <string>Select...</string>
             </property>
            </widget>
           </item>
           <item row="4" column="1">
            <widget class="QLineEdit" name="sdIndField">
             <property name="sizePolicy">
              <sizepolicy hsizetype="Expanding" vsizetype="Fixed">
               <horstretch>0</horstretch>
               <verstretch>0</verstretch>
              </sizepolicy>
             </property>
             <property name="text">
              <string>sd_inds.tif</string>
             </property>
            </widget>
           </item>
           <item row="6" column="1">
            <widget class="QLineEdit" name="udIndField">
             <property name="sizePolicy">
              <sizepolicy hsizetype="Expanding" vsizetype="Fixed">
               <horstretch>0</horstretch>
               <verstretch>0</verstretch>
              </sizepolicy>
             </property>
             <property name="text">
              <string>ud_inds.tif</string>
             </property>
            </widget>
           </item>
           <item row="2" column="0">
            <widget class="QLabel" name="label_16">
             <property name="text">
              <string>Lithological Index Raster:</string>
             </property>
             <property name="alignment">
              <set>Qt::AlignRight|Qt::AlignTrailing|Qt::AlignVCenter</set>
             </property>
             <property name="indent">
              <number>-1</number>
             </property>
            </widget>
           </item>
=======
>>>>>>> 0cbb5410
           <item row="0" column="2">
            <widget class="QToolButton" name="srcToolButton">
             <property name="sizePolicy">
              <sizepolicy hsizetype="Preferred" vsizetype="Fixed">
               <horstretch>0</horstretch>
               <verstretch>0</verstretch>
              </sizepolicy>
             </property>
             <property name="minimumSize">
              <size>
               <width>0</width>
               <height>23</height>
              </size>
             </property>
             <property name="text">
              <string>Select...</string>
             </property>
             <property name="iconSize">
              <size>
               <width>5</width>
               <height>5</height>
              </size>
             </property>
             <property name="popupMode">
              <enum>QToolButton::InstantPopup</enum>
             </property>
             <property name="toolButtonStyle">
              <enum>Qt::ToolButtonTextOnly</enum>
             </property>
             <property name="arrowType">
              <enum>Qt::DownArrow</enum>
             </property>
            </widget>
           </item>
<<<<<<< HEAD
           <item row="7" column="2">
            <widget class="QPushButton" name="clipLyrButton">
             <property name="enabled">
              <bool>false</bool>
             </property>
             <property name="text">
              <string>Select...</string>
             </property>
            </widget>
           </item>
           <item row="1" column="0">
            <widget class="QLabel" name="label_17">
             <property name="text">
              <string>Index Files Directory:</string>
=======
           <item row="2" column="0">
            <widget class="QLabel" name="label_16">
             <property name="text">
              <string>Lithological Index Raster:</string>
>>>>>>> 0cbb5410
             </property>
             <property name="alignment">
              <set>Qt::AlignRight|Qt::AlignTrailing|Qt::AlignVCenter</set>
             </property>
<<<<<<< HEAD
=======
             <property name="indent">
              <number>-1</number>
             </property>
>>>>>>> 0cbb5410
            </widget>
           </item>
           <item row="0" column="0">
            <widget class="QLabel" name="label_14">
             <property name="sizePolicy">
              <sizepolicy hsizetype="Preferred" vsizetype="Preferred">
               <horstretch>0</horstretch>
               <verstretch>0</verstretch>
              </sizepolicy>
             </property>
             <property name="text">
              <string>Source File:</string>
             </property>
             <property name="alignment">
              <set>Qt::AlignRight|Qt::AlignTrailing|Qt::AlignVCenter</set>
             </property>
            </widget>
           </item>
<<<<<<< HEAD
           <item row="0" column="1">
            <widget class="ElideLabel" name="gdbLbl">
             <property name="sizePolicy">
              <sizepolicy hsizetype="Preferred" vsizetype="Preferred">
=======
           <item row="1" column="2">
            <widget class="QPushButton" name="inputDirButton">
             <property name="sizePolicy">
              <sizepolicy hsizetype="Preferred" vsizetype="Fixed">
>>>>>>> 0cbb5410
               <horstretch>0</horstretch>
               <verstretch>0</verstretch>
              </sizepolicy>
             </property>
<<<<<<< HEAD
             <property name="font">
              <font>
               <italic>true</italic>
              </font>
             </property>
             <property name="layoutDirection">
              <enum>Qt::LeftToRight</enum>
             </property>
             <property name="text">
              <string>None</string>
             </property>
            </widget>
           </item>
           <item row="1" column="1">
            <widget class="ElideLabel" name="indexDirLbl">
=======
             <property name="text">
              <string>Select...</string>
             </property>
            </widget>
           </item>
           <item row="4" column="1">
            <widget class="QLineEdit" name="sdIndField">
             <property name="sizePolicy">
              <sizepolicy hsizetype="Expanding" vsizetype="Fixed">
               <horstretch>0</horstretch>
               <verstretch>0</verstretch>
              </sizepolicy>
             </property>
             <property name="text">
              <string>sd_inds.tif</string>
             </property>
            </widget>
           </item>
           <item row="2" column="1">
            <widget class="QLineEdit" name="ldIndField">
             <property name="sizePolicy">
              <sizepolicy hsizetype="Expanding" vsizetype="Fixed">
               <horstretch>0</horstretch>
               <verstretch>0</verstretch>
              </sizepolicy>
             </property>
             <property name="text">
              <string>ld_inds.tif</string>
             </property>
            </widget>
           </item>
           <item row="0" column="1">
            <widget class="ElideLabel" name="gdbLbl">
             <property name="sizePolicy">
              <sizepolicy hsizetype="Preferred" vsizetype="Preferred">
               <horstretch>0</horstretch>
               <verstretch>0</verstretch>
              </sizepolicy>
             </property>
>>>>>>> 0cbb5410
             <property name="font">
              <font>
               <italic>true</italic>
              </font>
             </property>
             <property name="layoutDirection">
              <enum>Qt::LeftToRight</enum>
             </property>
             <property name="text">
              <string>None</string>
             </property>
            </widget>
           </item>
           <item row="5" column="1">
            <widget class="QLineEdit" name="udIndField">
             <property name="sizePolicy">
              <sizepolicy hsizetype="Expanding" vsizetype="Fixed">
               <horstretch>0</horstretch>
               <verstretch>0</verstretch>
              </sizepolicy>
             </property>
             <property name="text">
              <string>ud_inds.tif</string>
             </property>
            </widget>
           </item>
<<<<<<< HEAD
           <item row="7" column="1">
            <widget class="ElideLabel" name="clipLyrLbl">
             <property name="enabled">
              <bool>false</bool>
=======
           <item row="3" column="1">
            <widget class="QLineEdit" name="lgIndField">
             <property name="sizePolicy">
              <sizepolicy hsizetype="Expanding" vsizetype="Fixed">
               <horstretch>0</horstretch>
               <verstretch>0</verstretch>
              </sizepolicy>
             </property>
             <property name="text">
              <string>lg_inds.tif</string>
             </property>
            </widget>
           </item>
           <item row="4" column="0">
            <widget class="QLabel" name="label_15">
             <property name="text">
              <string>Structural Index Raster:</string>
             </property>
             <property name="alignment">
              <set>Qt::AlignRight|Qt::AlignTrailing|Qt::AlignVCenter</set>
>>>>>>> 0cbb5410
             </property>
             <property name="font">
              <font>
               <italic>true</italic>
              </font>
             </property>
             <property name="text">
              <string>None</string>
             </property>
            </widget>
           </item>
           <item row="3" column="0">
            <widget class="QLabel" name="label_13">
             <property name="text">
              <string>Local Grid Index Raster:</string>
             </property>
             <property name="alignment">
              <set>Qt::AlignRight|Qt::AlignTrailing|Qt::AlignVCenter</set>
             </property>
             <property name="indent">
              <number>-1</number>
             </property>
            </widget>
           </item>
<<<<<<< HEAD
           <item row="3" column="1">
            <widget class="QLineEdit" name="lgIndField">
             <property name="sizePolicy">
              <sizepolicy hsizetype="Expanding" vsizetype="Fixed">
               <horstretch>0</horstretch>
               <verstretch>0</verstretch>
              </sizepolicy>
             </property>
             <property name="text">
              <string>lg_inds.tif</string>
             </property>
            </widget>
           </item>
           <item row="5" column="0">
            <widget class="QLabel" name="label_31">
             <property name="text">
              <string>2nd Alt. Index Raster:</string>
             </property>
             <property name="alignment">
              <set>Qt::AlignRight|Qt::AlignTrailing|Qt::AlignVCenter</set>
             </property>
            </widget>
           </item>
           <item row="5" column="1">
            <widget class="QLineEdit" name="saIndField">
=======
           <item row="3" column="0">
            <widget class="QLabel" name="label_13">
             <property name="text">
              <string>Local Grid Index Raster:</string>
             </property>
             <property name="alignment">
              <set>Qt::AlignRight|Qt::AlignTrailing|Qt::AlignVCenter</set>
             </property>
             <property name="indent">
              <number>-1</number>
             </property>
            </widget>
           </item>
           <item row="1" column="1">
            <widget class="ElideLabel" name="indexDirLbl">
             <property name="font">
              <font>
               <italic>true</italic>
              </font>
             </property>
>>>>>>> 0cbb5410
             <property name="text">
              <string>sa_inds.tif</string>
             </property>
            </widget>
           </item>
<<<<<<< HEAD
           <item row="5" column="2">
            <widget class="QLabel" name="label_33">
             <property name="text">
              <string>(Optional)</string>
             </property>
            </widget>
           </item>
=======
>>>>>>> 0cbb5410
          </layout>
         </widget>
        </item>
        <item>
         <widget class="QGroupBox" name="groupBox_3">
          <property name="title">
           <string>Outputs</string>
          </property>
          <layout class="QGridLayout" name="gridLayout_3" columnstretch="0,0,0">
           <property name="sizeConstraint">
            <enum>QLayout::SetDefaultConstraint</enum>
           </property>
           <item row="0" column="1">
            <widget class="ElideLabel" name="peOutDirLbl">
             <property name="sizePolicy">
              <sizepolicy hsizetype="Expanding" vsizetype="Preferred">
               <horstretch>0</horstretch>
               <verstretch>0</verstretch>
              </sizepolicy>
             </property>
             <property name="font">
              <font>
               <italic>true</italic>
              </font>
             </property>
             <property name="text">
              <string>None</string>
             </property>
             <property name="scaledContents">
              <bool>false</bool>
             </property>
             <property name="alignment">
              <set>Qt::AlignLeading|Qt::AlignLeft|Qt::AlignVCenter</set>
             </property>
             <property name="textInteractionFlags">
              <set>Qt::TextSelectableByKeyboard|Qt::TextSelectableByMouse</set>
             </property>
            </widget>
           </item>
           <item row="2" column="0">
            <widget class="QCheckBox" name="rasterDirCB">
             <property name="text">
              <string>Save Intermediate Rasters</string>
             </property>
            </widget>
           </item>
           <item row="2" column="2">
            <widget class="QPushButton" name="rasterDirButton">
             <property name="enabled">
              <bool>false</bool>
             </property>
             <property name="text">
              <string>Select...</string>
             </property>
            </widget>
           </item>
           <item row="3" column="0">
            <layout class="QHBoxLayout" name="horizontalLayout_6">
             <property name="leftMargin">
              <number>20</number>
             </property>
             <item>
              <widget class="QCheckBox" name="exitOnRasterCB">
               <property name="enabled">
                <bool>false</bool>
               </property>
               <property name="text">
                <string>Skip Calculations</string>
               </property>
              </widget>
             </item>
            </layout>
           </item>
           <item row="0" column="2">
            <widget class="QPushButton" name="peOutDirButton">
             <property name="text">
              <string>Select...</string>
             </property>
            </widget>
           </item>
           <item row="1" column="0">
            <widget class="QCheckBox" name="limitDaDsCB">
             <property name="text">
              <string>Only Calculate Score for</string>
             </property>
            </widget>
           </item>
           <item row="2" column="1">
            <widget class="ElideLabel" name="rasterDirLbl">
             <property name="enabled">
              <bool>false</bool>
             </property>
             <property name="sizePolicy">
              <sizepolicy hsizetype="Expanding" vsizetype="Preferred">
               <horstretch>0</horstretch>
               <verstretch>0</verstretch>
              </sizepolicy>
             </property>
             <property name="font">
              <font>
               <italic>true</italic>
              </font>
             </property>
             <property name="text">
              <string>None</string>
             </property>
            </widget>
           </item>
           <item row="0" column="0">
            <widget class="QLabel" name="label_12">
             <property name="text">
              <string>Output Directory:</string>
             </property>
             <property name="alignment">
              <set>Qt::AlignRight|Qt::AlignTrailing|Qt::AlignVCenter</set>
             </property>
            </widget>
           </item>
           <item row="1" column="1">
            <widget class="QComboBox" name="dadsCombo">
             <property name="enabled">
              <bool>false</bool>
             </property>
             <property name="sizePolicy">
              <sizepolicy hsizetype="Maximum" vsizetype="Fixed">
               <horstretch>0</horstretch>
               <verstretch>0</verstretch>
              </sizepolicy>
             </property>
             <item>
              <property name="text">
               <string>DA</string>
              </property>
             </item>
             <item>
              <property name="text">
               <string>DS</string>
              </property>
             </item>
            </widget>
           </item>
          </layout>
         </widget>
        </item>
        <item>
         <spacer name="verticalSpacer">
          <property name="orientation">
           <enum>Qt::Vertical</enum>
          </property>
          <property name="sizeHint" stdset="0">
           <size>
            <width>20</width>
            <height>40</height>
           </size>
          </property>
         </spacer>
        </item>
       </layout>
      </widget>
      <widget class="QWidget" name="vgmPage">
       <layout class="QVBoxLayout" name="verticalLayout_5">
        <item>
         <widget class="QLabel" name="label_30">
          <property name="font">
           <font>
            <pointsize>11</pointsize>
            <bold>true</bold>
           </font>
          </property>
          <property name="text">
           <string>VGM Meta-Analysis</string>
          </property>
         </widget>
        </item>
        <item>
         <widget class="QGroupBox" name="groupBox_5">
          <property name="title">
           <string>PE Inputs</string>
          </property>
          <layout class="QGridLayout" name="gridLayout_5">
           <item row="0" column="0">
            <widget class="QLabel" name="label_24">
             <property name="text">
              <string>Parent Directory:</string>
             </property>
             <property name="alignment">
              <set>Qt::AlignRight|Qt::AlignTrailing|Qt::AlignVCenter</set>
             </property>
            </widget>
           </item>
           <item row="0" column="1">
            <widget class="ElideLabel" name="indexDirLbl_2">
             <property name="font">
              <font>
               <italic>true</italic>
              </font>
             </property>
             <property name="text">
              <string>None</string>
             </property>
            </widget>
           </item>
           <item row="0" column="2">
            <widget class="QPushButton" name="inputDirButton_2">
             <property name="sizePolicy">
              <sizepolicy hsizetype="Preferred" vsizetype="Fixed">
               <horstretch>0</horstretch>
               <verstretch>0</verstretch>
              </sizepolicy>
             </property>
             <property name="text">
              <string>Select...</string>
             </property>
            </widget>
           </item>
           <item row="1" column="0">
            <widget class="QLabel" name="label_23">
             <property name="text">
              <string>Eo Raster:</string>
             </property>
             <property name="alignment">
              <set>Qt::AlignRight|Qt::AlignTrailing|Qt::AlignVCenter</set>
             </property>
             <property name="indent">
              <number>-1</number>
             </property>
            </widget>
           </item>
           <item row="1" column="1">
            <widget class="QLineEdit" name="ldIndField_2">
             <property name="sizePolicy">
              <sizepolicy hsizetype="Expanding" vsizetype="Fixed">
               <horstretch>0</horstretch>
               <verstretch>0</verstretch>
              </sizepolicy>
             </property>
             <property name="text">
              <string>PE_Eo.tif</string>
             </property>
            </widget>
           </item>
           <item row="2" column="0">
            <widget class="QLabel" name="label_21">
             <property name="text">
              <string>Fl Raster:</string>
             </property>
             <property name="alignment">
              <set>Qt::AlignRight|Qt::AlignTrailing|Qt::AlignVCenter</set>
             </property>
             <property name="indent">
              <number>-1</number>
             </property>
            </widget>
           </item>
           <item row="2" column="1">
            <widget class="QLineEdit" name="lgIndField_2">
             <property name="sizePolicy">
              <sizepolicy hsizetype="Expanding" vsizetype="Fixed">
               <horstretch>0</horstretch>
               <verstretch>0</verstretch>
              </sizepolicy>
             </property>
             <property name="text">
              <string>PE_Fl.tif</string>
             </property>
            </widget>
           </item>
           <item row="3" column="0">
            <widget class="QLabel" name="label_22">
             <property name="text">
              <string>HA Raster:</string>
             </property>
             <property name="alignment">
              <set>Qt::AlignRight|Qt::AlignTrailing|Qt::AlignVCenter</set>
             </property>
             <property name="indent">
              <number>-1</number>
             </property>
            </widget>
           </item>
           <item row="3" column="1">
            <widget class="QLineEdit" name="sdIndField_2">
             <property name="sizePolicy">
              <sizepolicy hsizetype="Expanding" vsizetype="Fixed">
               <horstretch>0</horstretch>
               <verstretch>0</verstretch>
              </sizepolicy>
             </property>
             <property name="text">
              <string>PE_HA.tif</string>
             </property>
            </widget>
           </item>
           <item row="4" column="0">
            <widget class="QLabel" name="label_25">
             <property name="text">
              <string>HP Raster:</string>
             </property>
             <property name="alignment">
              <set>Qt::AlignRight|Qt::AlignTrailing|Qt::AlignVCenter</set>
             </property>
             <property name="indent">
              <number>-1</number>
             </property>
            </widget>
           </item>
           <item row="4" column="1">
            <widget class="QLineEdit" name="udIndField_2">
             <property name="sizePolicy">
              <sizepolicy hsizetype="Expanding" vsizetype="Fixed">
               <horstretch>0</horstretch>
               <verstretch>0</verstretch>
              </sizepolicy>
             </property>
             <property name="text">
              <string>PE_HP.tif</string>
             </property>
            </widget>
           </item>
           <item row="5" column="0">
            <widget class="QLabel" name="label_28">
             <property name="text">
              <string>MA Raster:</string>
             </property>
             <property name="alignment">
              <set>Qt::AlignRight|Qt::AlignTrailing|Qt::AlignVCenter</set>
             </property>
             <property name="indent">
              <number>-1</number>
             </property>
            </widget>
           </item>
           <item row="5" column="1">
            <widget class="QLineEdit" name="lgIndField_3">
             <property name="sizePolicy">
              <sizepolicy hsizetype="Expanding" vsizetype="Fixed">
               <horstretch>0</horstretch>
               <verstretch>0</verstretch>
              </sizepolicy>
             </property>
             <property name="text">
              <string>PE_MA.tif</string>
             </property>
            </widget>
           </item>
           <item row="6" column="0">
            <widget class="QLabel" name="label_27">
             <property name="text">
              <string>MP Raster:</string>
             </property>
             <property name="alignment">
              <set>Qt::AlignRight|Qt::AlignTrailing|Qt::AlignVCenter</set>
             </property>
             <property name="indent">
              <number>-1</number>
             </property>
            </widget>
           </item>
           <item row="6" column="1">
            <widget class="QLineEdit" name="sdIndField_3">
             <property name="sizePolicy">
              <sizepolicy hsizetype="Expanding" vsizetype="Fixed">
               <horstretch>0</horstretch>
               <verstretch>0</verstretch>
              </sizepolicy>
             </property>
             <property name="text">
              <string>PE_MP.tif</string>
             </property>
            </widget>
           </item>
           <item row="7" column="0">
            <widget class="QLabel" name="label_26">
             <property name="text">
              <string>Max Raster:</string>
             </property>
             <property name="alignment">
              <set>Qt::AlignRight|Qt::AlignTrailing|Qt::AlignVCenter</set>
             </property>
             <property name="indent">
              <number>-1</number>
             </property>
            </widget>
           </item>
           <item row="7" column="1">
            <widget class="QLineEdit" name="udIndField_3">
             <property name="sizePolicy">
              <sizepolicy hsizetype="Expanding" vsizetype="Fixed">
               <horstretch>0</horstretch>
               <verstretch>0</verstretch>
              </sizepolicy>
             </property>
             <property name="text">
              <string>PE_Max.tif</string>
             </property>
            </widget>
           </item>
          </layout>
         </widget>
        </item>
        <item>
         <widget class="QGroupBox" name="groupBox_6">
          <property name="title">
           <string>Outputs</string>
          </property>
          <layout class="QGridLayout" name="gridLayout_6">
           <item row="0" column="0">
            <widget class="QLabel" name="label_29">
             <property name="text">
              <string>Output Directory:</string>
             </property>
             <property name="alignment">
              <set>Qt::AlignRight|Qt::AlignTrailing|Qt::AlignVCenter</set>
             </property>
            </widget>
           </item>
           <item row="0" column="1">
            <widget class="ElideLabel" name="peOutDirLbl_2">
             <property name="sizePolicy">
              <sizepolicy hsizetype="Expanding" vsizetype="Preferred">
               <horstretch>0</horstretch>
               <verstretch>0</verstretch>
              </sizepolicy>
             </property>
             <property name="font">
              <font>
               <italic>true</italic>
              </font>
             </property>
             <property name="text">
              <string>None</string>
             </property>
             <property name="scaledContents">
              <bool>false</bool>
             </property>
             <property name="alignment">
              <set>Qt::AlignLeading|Qt::AlignLeft|Qt::AlignVCenter</set>
             </property>
             <property name="textInteractionFlags">
              <set>Qt::TextSelectableByKeyboard|Qt::TextSelectableByMouse</set>
             </property>
            </widget>
           </item>
           <item row="0" column="2">
            <widget class="QPushButton" name="peOutDirButton_2">
             <property name="text">
              <string>Select...</string>
             </property>
            </widget>
           </item>
          </layout>
         </widget>
        </item>
        <item>
         <spacer name="verticalSpacer_3">
          <property name="orientation">
           <enum>Qt::Vertical</enum>
          </property>
          <property name="sizeHint" stdset="0">
           <size>
            <width>20</width>
            <height>66</height>
           </size>
          </property>
         </spacer>
        </item>
       </layout>
      </widget>
     </widget>
    </item>
   </layout>
  </widget>
  <widget class="QMenuBar" name="menubar">
   <property name="geometry">
    <rect>
     <x>0</x>
     <y>0</y>
     <width>877</width>
     <height>22</height>
    </rect>
   </property>
   <widget class="QMenu" name="menuFile">
    <property name="title">
     <string>File</string>
    </property>
    <widget class="QMenu" name="menuOpen_Recent">
     <property name="enabled">
      <bool>false</bool>
     </property>
     <property name="title">
      <string>Open Recent</string>
     </property>
    </widget>
    <addaction name="actionNew"/>
    <addaction name="actionOpen"/>
    <addaction name="menuOpen_Recent"/>
    <addaction name="actionSave_As"/>
    <addaction name="actionSave"/>
    <addaction name="separator"/>
    <addaction name="actionExit"/>
   </widget>
   <widget class="QMenu" name="menuHelp">
    <property name="title">
     <string>Help</string>
    </property>
    <addaction name="actionAbout"/>
    <addaction name="separator"/>
    <addaction name="actionDocumentation"/>
   </widget>
   <addaction name="menuFile"/>
   <addaction name="menuHelp"/>
  </widget>
  <widget class="QStatusBar" name="statusbar"/>
  <action name="actionNew">
   <property name="text">
    <string>New...</string>
   </property>
   <property name="shortcut">
    <string>Ctrl+N</string>
   </property>
  </action>
  <action name="actionOpen">
   <property name="text">
    <string>Open...</string>
   </property>
   <property name="shortcut">
    <string>Ctrl+O</string>
   </property>
  </action>
  <action name="actionSave_As">
   <property name="text">
    <string>Save As...</string>
   </property>
   <property name="shortcut">
    <string>Ctrl+Shift+S</string>
   </property>
  </action>
  <action name="actionSave">
   <property name="text">
    <string>Save</string>
   </property>
   <property name="shortcut">
    <string>Ctrl+S</string>
   </property>
  </action>
  <action name="actionExit">
   <property name="text">
    <string>Exit</string>
   </property>
   <property name="shortcut">
    <string>Ctrl+Q</string>
   </property>
  </action>
  <action name="actionDocumentation">
   <property name="text">
    <string>Documentation</string>
   </property>
   <property name="shortcut">
    <string>F1</string>
   </property>
  </action>
  <action name="actionAbout">
   <property name="text">
    <string>About...</string>
   </property>
  </action>
  <action name="actionblam">
   <property name="text">
    <string>blam</string>
   </property>
  </action>
 </widget>
 <customwidgets>
  <customwidget>
   <class>ElideLabel</class>
   <extends>QLabel</extends>
   <header>..ElideLabelWidget</header>
  </customwidget>
 </customwidgets>
 <tabstops>
  <tabstop>taskList</tabstop>
  <tabstop>runButton</tabstop>
  <tabstop>resultDispCB</tabstop>
  <tabstop>sdInputButton</tabstop>
  <tabstop>ldInputButton</tabstop>
  <tabstop>saInputCB</tabstop>
  <tabstop>saInputButton</tabstop>
  <tabstop>projBox</tabstop>
  <tabstop>projCombo</tabstop>
  <tabstop>projFileButton</tabstop>
  <tabstop>widthField</tabstop>
  <tabstop>heightField</tabstop>
  <tabstop>cgOutDirButton</tabstop>
  <tabstop>ldIndsButton</tabstop>
  <tabstop>lgIndsButton</tabstop>
  <tabstop>saIndsButton</tabstop>
  <tabstop>sdIndsButton</tabstop>
  <tabstop>udIndsButton</tabstop>
  <tabstop>srcToolButton</tabstop>
  <tabstop>inputDirButton</tabstop>
  <tabstop>ldIndField</tabstop>
  <tabstop>lgIndField</tabstop>
  <tabstop>sdIndField</tabstop>
  <tabstop>saIndField</tabstop>
  <tabstop>udIndField</tabstop>
  <tabstop>clipLyrCB</tabstop>
  <tabstop>clipLyrButton</tabstop>
  <tabstop>peOutDirButton</tabstop>
  <tabstop>limitDaDsCB</tabstop>
  <tabstop>dadsCombo</tabstop>
  <tabstop>rasterDirButton</tabstop>
  <tabstop>rasterDirCB</tabstop>
  <tabstop>exitOnRasterCB</tabstop>
  <tabstop>sdIndField_2</tabstop>
  <tabstop>udIndField_2</tabstop>
  <tabstop>lgIndField_3</tabstop>
  <tabstop>sdIndField_3</tabstop>
  <tabstop>udIndField_3</tabstop>
  <tabstop>peOutDirButton_2</tabstop>
  <tabstop>ldIndField_2</tabstop>
  <tabstop>epsgField</tabstop>
  <tabstop>inputDirButton_2</tabstop>
  <tabstop>lgIndField_2</tabstop>
 </tabstops>
 <resources/>
 <connections/>
</ui><|MERGE_RESOLUTION|>--- conflicted
+++ resolved
@@ -135,33 +135,14 @@
            <property name="sizeConstraint">
             <enum>QLayout::SetMaximumSize</enum>
            </property>
-<<<<<<< HEAD
            <item row="0" column="3">
             <widget class="QPushButton" name="sdInputButton">
              <property name="text">
               <string>Select...</string>
-=======
-           <item row="0" column="1">
-            <widget class="ElideLabel" name="sdInputLbl">
-             <property name="sizePolicy">
-              <sizepolicy hsizetype="MinimumExpanding" vsizetype="Preferred">
-               <horstretch>0</horstretch>
-               <verstretch>0</verstretch>
-              </sizepolicy>
-             </property>
-             <property name="font">
-              <font>
-               <italic>true</italic>
-              </font>
-             </property>
-             <property name="text">
-              <string>None</string>
->>>>>>> 0cbb5410
              </property>
             </widget>
            </item>
            <item row="5" column="0">
-<<<<<<< HEAD
             <widget class="QLabel" name="label_10">
              <property name="text">
               <string>Grid Height:</string>
@@ -176,53 +157,6 @@
             </widget>
            </item>
            <item row="3" column="0" colspan="4">
-=======
-            <widget class="QLabel" name="label_6">
-             <property name="sizePolicy">
-              <sizepolicy hsizetype="Maximum" vsizetype="Preferred">
-               <horstretch>0</horstretch>
-               <verstretch>0</verstretch>
-              </sizepolicy>
-             </property>
-             <property name="text">
-              <string>Grid Width:</string>
-             </property>
-            </widget>
-           </item>
-           <item row="1" column="0">
-            <widget class="QLabel" name="label_11">
-             <property name="sizePolicy">
-              <sizepolicy hsizetype="Maximum" vsizetype="Preferred">
-               <horstretch>0</horstretch>
-               <verstretch>0</verstretch>
-              </sizepolicy>
-             </property>
-             <property name="text">
-              <string>Lithological Domains:</string>
-             </property>
-            </widget>
-           </item>
-           <item row="6" column="1">
-            <widget class="QLineEdit" name="heightField">
-             <property name="sizePolicy">
-              <sizepolicy hsizetype="Maximum" vsizetype="Fixed">
-               <horstretch>0</horstretch>
-               <verstretch>0</verstretch>
-              </sizepolicy>
-             </property>
-             <property name="maximumSize">
-              <size>
-               <width>54</width>
-               <height>16777215</height>
-              </size>
-             </property>
-             <property name="text">
-              <string>1000</string>
-             </property>
-            </widget>
-           </item>
-           <item row="4" column="0" colspan="3">
->>>>>>> 0cbb5410
             <widget class="QGroupBox" name="projBox">
              <property name="sizePolicy">
               <sizepolicy hsizetype="Preferred" vsizetype="Preferred">
@@ -380,7 +314,6 @@
              </layout>
             </widget>
            </item>
-<<<<<<< HEAD
            <item row="5" column="2">
             <widget class="QLineEdit" name="heightField">
              <property name="sizePolicy">
@@ -394,12 +327,6 @@
                <width>54</width>
                <height>16777215</height>
               </size>
-=======
-           <item row="6" column="0">
-            <widget class="QLabel" name="label_10">
-             <property name="text">
-              <string>Grid Height:</string>
->>>>>>> 0cbb5410
              </property>
              <property name="text">
               <string>1000</string>
@@ -419,13 +346,41 @@
              </property>
             </widget>
            </item>
-<<<<<<< HEAD
            <item row="4" column="0">
             <widget class="QLabel" name="label_6">
-=======
-           <item row="1" column="1">
-            <widget class="ElideLabel" name="ldInputLbl">
->>>>>>> 0cbb5410
+             <property name="sizePolicy">
+              <sizepolicy hsizetype="Maximum" vsizetype="Preferred">
+               <horstretch>0</horstretch>
+               <verstretch>0</verstretch>
+              </sizepolicy>
+             </property>
+             <property name="text">
+              <string>Grid Width:</string>
+             </property>
+            </widget>
+           </item>
+           <item row="1" column="0">
+            <widget class="QLabel" name="label_11">
+             <property name="sizePolicy">
+              <sizepolicy hsizetype="Maximum" vsizetype="Preferred">
+               <horstretch>0</horstretch>
+               <verstretch>0</verstretch>
+              </sizepolicy>
+             </property>
+             <property name="text">
+              <string>Lithological Domains:</string>
+             </property>
+            </widget>
+           </item>
+           <item row="1" column="3">
+            <widget class="QPushButton" name="ldInputButton">
+             <property name="text">
+              <string>Select...</string>
+             </property>
+            </widget>
+           </item>
+           <item row="0" column="2">
+            <widget class="ElideLabel" name="sdInputLbl">
              <property name="sizePolicy">
               <sizepolicy hsizetype="MinimumExpanding" vsizetype="Preferred">
                <horstretch>0</horstretch>
@@ -442,62 +397,6 @@
              </property>
             </widget>
            </item>
-<<<<<<< HEAD
-           <item row="1" column="0">
-            <widget class="QLabel" name="label_11">
-=======
-           <item row="5" column="1">
-            <widget class="QLineEdit" name="widthField">
->>>>>>> 0cbb5410
-             <property name="sizePolicy">
-              <sizepolicy hsizetype="Maximum" vsizetype="Preferred">
-               <horstretch>0</horstretch>
-               <verstretch>0</verstretch>
-              </sizepolicy>
-             </property>
-             <property name="text">
-              <string>Lithological Domains:</string>
-             </property>
-            </widget>
-           </item>
-           <item row="1" column="3">
-            <widget class="QPushButton" name="ldInputButton">
-             <property name="text">
-              <string>Select...</string>
-             </property>
-            </widget>
-           </item>
-<<<<<<< HEAD
-           <item row="0" column="2">
-            <widget class="ElideLabel" name="sdInputLbl">
-             <property name="sizePolicy">
-              <sizepolicy hsizetype="MinimumExpanding" vsizetype="Preferred">
-               <horstretch>0</horstretch>
-               <verstretch>0</verstretch>
-              </sizepolicy>
-=======
-           <item row="2" column="1">
-            <widget class="ElideLabel" name="clipLyrLbl">
-             <property name="enabled">
-              <bool>true</bool>
-             </property>
-             <property name="font">
-              <font>
-               <italic>true</italic>
-              </font>
->>>>>>> 0cbb5410
-             </property>
-             <property name="font">
-              <font>
-               <italic>true</italic>
-              </font>
-             </property>
-             <property name="text">
-              <string>None</string>
-             </property>
-            </widget>
-           </item>
-<<<<<<< HEAD
            <item row="4" column="2">
             <widget class="QLineEdit" name="widthField">
              <property name="sizePolicy">
@@ -511,19 +410,12 @@
                <width>54</width>
                <height>16777215</height>
               </size>
-=======
-           <item row="2" column="2">
-            <widget class="QPushButton" name="clipLyrButton">
-             <property name="enabled">
-              <bool>true</bool>
->>>>>>> 0cbb5410
-             </property>
-             <property name="text">
-              <string>Select...</string>
-             </property>
-            </widget>
-           </item>
-<<<<<<< HEAD
+             </property>
+             <property name="text">
+              <string>1000</string>
+             </property>
+            </widget>
+           </item>
            <item row="1" column="2">
             <widget class="ElideLabel" name="ldInputLbl">
              <property name="sizePolicy">
@@ -537,12 +429,8 @@
                <italic>true</italic>
               </font>
              </property>
-=======
-           <item row="2" column="0">
-            <widget class="QLabel" name="label_31">
->>>>>>> 0cbb5410
-             <property name="text">
-              <string>Clip Layer:</string>
+             <property name="text">
+              <string>None</string>
              </property>
             </widget>
            </item>
@@ -898,7 +786,6 @@
            <property name="sizeConstraint">
             <enum>QLayout::SetMaximumSize</enum>
            </property>
-<<<<<<< HEAD
            <item row="7" column="0">
             <widget class="QCheckBox" name="clipLyrCB">
              <property name="text">
@@ -984,8 +871,6 @@
              </property>
             </widget>
            </item>
-=======
->>>>>>> 0cbb5410
            <item row="0" column="2">
             <widget class="QToolButton" name="srcToolButton">
              <property name="sizePolicy">
@@ -1020,7 +905,6 @@
              </property>
             </widget>
            </item>
-<<<<<<< HEAD
            <item row="7" column="2">
             <widget class="QPushButton" name="clipLyrButton">
              <property name="enabled">
@@ -1035,22 +919,10 @@
             <widget class="QLabel" name="label_17">
              <property name="text">
               <string>Index Files Directory:</string>
-=======
-           <item row="2" column="0">
-            <widget class="QLabel" name="label_16">
-             <property name="text">
-              <string>Lithological Index Raster:</string>
->>>>>>> 0cbb5410
              </property>
              <property name="alignment">
               <set>Qt::AlignRight|Qt::AlignTrailing|Qt::AlignVCenter</set>
              </property>
-<<<<<<< HEAD
-=======
-             <property name="indent">
-              <number>-1</number>
-             </property>
->>>>>>> 0cbb5410
             </widget>
            </item>
            <item row="0" column="0">
@@ -1069,22 +941,14 @@
              </property>
             </widget>
            </item>
-<<<<<<< HEAD
            <item row="0" column="1">
             <widget class="ElideLabel" name="gdbLbl">
              <property name="sizePolicy">
               <sizepolicy hsizetype="Preferred" vsizetype="Preferred">
-=======
-           <item row="1" column="2">
-            <widget class="QPushButton" name="inputDirButton">
-             <property name="sizePolicy">
-              <sizepolicy hsizetype="Preferred" vsizetype="Fixed">
->>>>>>> 0cbb5410
-               <horstretch>0</horstretch>
-               <verstretch>0</verstretch>
-              </sizepolicy>
-             </property>
-<<<<<<< HEAD
+               <horstretch>0</horstretch>
+               <verstretch>0</verstretch>
+              </sizepolicy>
+             </property>
              <property name="font">
               <font>
                <italic>true</italic>
@@ -1095,166 +959,6 @@
              </property>
              <property name="text">
               <string>None</string>
-             </property>
-            </widget>
-           </item>
-           <item row="1" column="1">
-            <widget class="ElideLabel" name="indexDirLbl">
-=======
-             <property name="text">
-              <string>Select...</string>
-             </property>
-            </widget>
-           </item>
-           <item row="4" column="1">
-            <widget class="QLineEdit" name="sdIndField">
-             <property name="sizePolicy">
-              <sizepolicy hsizetype="Expanding" vsizetype="Fixed">
-               <horstretch>0</horstretch>
-               <verstretch>0</verstretch>
-              </sizepolicy>
-             </property>
-             <property name="text">
-              <string>sd_inds.tif</string>
-             </property>
-            </widget>
-           </item>
-           <item row="2" column="1">
-            <widget class="QLineEdit" name="ldIndField">
-             <property name="sizePolicy">
-              <sizepolicy hsizetype="Expanding" vsizetype="Fixed">
-               <horstretch>0</horstretch>
-               <verstretch>0</verstretch>
-              </sizepolicy>
-             </property>
-             <property name="text">
-              <string>ld_inds.tif</string>
-             </property>
-            </widget>
-           </item>
-           <item row="0" column="1">
-            <widget class="ElideLabel" name="gdbLbl">
-             <property name="sizePolicy">
-              <sizepolicy hsizetype="Preferred" vsizetype="Preferred">
-               <horstretch>0</horstretch>
-               <verstretch>0</verstretch>
-              </sizepolicy>
-             </property>
->>>>>>> 0cbb5410
-             <property name="font">
-              <font>
-               <italic>true</italic>
-              </font>
-             </property>
-             <property name="layoutDirection">
-              <enum>Qt::LeftToRight</enum>
-             </property>
-             <property name="text">
-              <string>None</string>
-             </property>
-            </widget>
-           </item>
-           <item row="5" column="1">
-            <widget class="QLineEdit" name="udIndField">
-             <property name="sizePolicy">
-              <sizepolicy hsizetype="Expanding" vsizetype="Fixed">
-               <horstretch>0</horstretch>
-               <verstretch>0</verstretch>
-              </sizepolicy>
-             </property>
-             <property name="text">
-              <string>ud_inds.tif</string>
-             </property>
-            </widget>
-           </item>
-<<<<<<< HEAD
-           <item row="7" column="1">
-            <widget class="ElideLabel" name="clipLyrLbl">
-             <property name="enabled">
-              <bool>false</bool>
-=======
-           <item row="3" column="1">
-            <widget class="QLineEdit" name="lgIndField">
-             <property name="sizePolicy">
-              <sizepolicy hsizetype="Expanding" vsizetype="Fixed">
-               <horstretch>0</horstretch>
-               <verstretch>0</verstretch>
-              </sizepolicy>
-             </property>
-             <property name="text">
-              <string>lg_inds.tif</string>
-             </property>
-            </widget>
-           </item>
-           <item row="4" column="0">
-            <widget class="QLabel" name="label_15">
-             <property name="text">
-              <string>Structural Index Raster:</string>
-             </property>
-             <property name="alignment">
-              <set>Qt::AlignRight|Qt::AlignTrailing|Qt::AlignVCenter</set>
->>>>>>> 0cbb5410
-             </property>
-             <property name="font">
-              <font>
-               <italic>true</italic>
-              </font>
-             </property>
-             <property name="text">
-              <string>None</string>
-             </property>
-            </widget>
-           </item>
-           <item row="3" column="0">
-            <widget class="QLabel" name="label_13">
-             <property name="text">
-              <string>Local Grid Index Raster:</string>
-             </property>
-             <property name="alignment">
-              <set>Qt::AlignRight|Qt::AlignTrailing|Qt::AlignVCenter</set>
-             </property>
-             <property name="indent">
-              <number>-1</number>
-             </property>
-            </widget>
-           </item>
-<<<<<<< HEAD
-           <item row="3" column="1">
-            <widget class="QLineEdit" name="lgIndField">
-             <property name="sizePolicy">
-              <sizepolicy hsizetype="Expanding" vsizetype="Fixed">
-               <horstretch>0</horstretch>
-               <verstretch>0</verstretch>
-              </sizepolicy>
-             </property>
-             <property name="text">
-              <string>lg_inds.tif</string>
-             </property>
-            </widget>
-           </item>
-           <item row="5" column="0">
-            <widget class="QLabel" name="label_31">
-             <property name="text">
-              <string>2nd Alt. Index Raster:</string>
-             </property>
-             <property name="alignment">
-              <set>Qt::AlignRight|Qt::AlignTrailing|Qt::AlignVCenter</set>
-             </property>
-            </widget>
-           </item>
-           <item row="5" column="1">
-            <widget class="QLineEdit" name="saIndField">
-=======
-           <item row="3" column="0">
-            <widget class="QLabel" name="label_13">
-             <property name="text">
-              <string>Local Grid Index Raster:</string>
-             </property>
-             <property name="alignment">
-              <set>Qt::AlignRight|Qt::AlignTrailing|Qt::AlignVCenter</set>
-             </property>
-             <property name="indent">
-              <number>-1</number>
              </property>
             </widget>
            </item>
@@ -1265,13 +969,82 @@
                <italic>true</italic>
               </font>
              </property>
->>>>>>> 0cbb5410
+             <property name="text">
+              <string>None</string>
+             </property>
+            </widget>
+           </item>
+           <item row="4" column="0">
+            <widget class="QLabel" name="label_15">
+             <property name="text">
+              <string>Structural Index Raster:</string>
+             </property>
+             <property name="alignment">
+              <set>Qt::AlignRight|Qt::AlignTrailing|Qt::AlignVCenter</set>
+             </property>
+             <property name="indent">
+              <number>-1</number>
+             </property>
+            </widget>
+           </item>
+           <item row="7" column="1">
+            <widget class="ElideLabel" name="clipLyrLbl">
+             <property name="enabled">
+              <bool>false</bool>
+             </property>
+             <property name="font">
+              <font>
+               <italic>true</italic>
+              </font>
+             </property>
+             <property name="text">
+              <string>None</string>
+             </property>
+            </widget>
+           </item>
+           <item row="3" column="0">
+            <widget class="QLabel" name="label_13">
+             <property name="text">
+              <string>Local Grid Index Raster:</string>
+             </property>
+             <property name="alignment">
+              <set>Qt::AlignRight|Qt::AlignTrailing|Qt::AlignVCenter</set>
+             </property>
+             <property name="indent">
+              <number>-1</number>
+             </property>
+            </widget>
+           </item>
+           <item row="3" column="1">
+            <widget class="QLineEdit" name="lgIndField">
+             <property name="sizePolicy">
+              <sizepolicy hsizetype="Expanding" vsizetype="Fixed">
+               <horstretch>0</horstretch>
+               <verstretch>0</verstretch>
+              </sizepolicy>
+             </property>
+             <property name="text">
+              <string>lg_inds.tif</string>
+             </property>
+            </widget>
+           </item>
+           <item row="5" column="0">
+            <widget class="QLabel" name="label_31">
+             <property name="text">
+              <string>2nd Alt. Index Raster:</string>
+             </property>
+             <property name="alignment">
+              <set>Qt::AlignRight|Qt::AlignTrailing|Qt::AlignVCenter</set>
+             </property>
+            </widget>
+           </item>
+           <item row="5" column="1">
+            <widget class="QLineEdit" name="saIndField">
              <property name="text">
               <string>sa_inds.tif</string>
              </property>
             </widget>
            </item>
-<<<<<<< HEAD
            <item row="5" column="2">
             <widget class="QLabel" name="label_33">
              <property name="text">
@@ -1279,8 +1052,6 @@
              </property>
             </widget>
            </item>
-=======
->>>>>>> 0cbb5410
           </layout>
          </widget>
         </item>
@@ -1758,7 +1529,7 @@
     <rect>
      <x>0</x>
      <y>0</y>
-     <width>877</width>
+     <width>832</width>
      <height>22</height>
     </rect>
    </property>
@@ -1860,51 +1631,6 @@
    <header>..ElideLabelWidget</header>
   </customwidget>
  </customwidgets>
- <tabstops>
-  <tabstop>taskList</tabstop>
-  <tabstop>runButton</tabstop>
-  <tabstop>resultDispCB</tabstop>
-  <tabstop>sdInputButton</tabstop>
-  <tabstop>ldInputButton</tabstop>
-  <tabstop>saInputCB</tabstop>
-  <tabstop>saInputButton</tabstop>
-  <tabstop>projBox</tabstop>
-  <tabstop>projCombo</tabstop>
-  <tabstop>projFileButton</tabstop>
-  <tabstop>widthField</tabstop>
-  <tabstop>heightField</tabstop>
-  <tabstop>cgOutDirButton</tabstop>
-  <tabstop>ldIndsButton</tabstop>
-  <tabstop>lgIndsButton</tabstop>
-  <tabstop>saIndsButton</tabstop>
-  <tabstop>sdIndsButton</tabstop>
-  <tabstop>udIndsButton</tabstop>
-  <tabstop>srcToolButton</tabstop>
-  <tabstop>inputDirButton</tabstop>
-  <tabstop>ldIndField</tabstop>
-  <tabstop>lgIndField</tabstop>
-  <tabstop>sdIndField</tabstop>
-  <tabstop>saIndField</tabstop>
-  <tabstop>udIndField</tabstop>
-  <tabstop>clipLyrCB</tabstop>
-  <tabstop>clipLyrButton</tabstop>
-  <tabstop>peOutDirButton</tabstop>
-  <tabstop>limitDaDsCB</tabstop>
-  <tabstop>dadsCombo</tabstop>
-  <tabstop>rasterDirButton</tabstop>
-  <tabstop>rasterDirCB</tabstop>
-  <tabstop>exitOnRasterCB</tabstop>
-  <tabstop>sdIndField_2</tabstop>
-  <tabstop>udIndField_2</tabstop>
-  <tabstop>lgIndField_3</tabstop>
-  <tabstop>sdIndField_3</tabstop>
-  <tabstop>udIndField_3</tabstop>
-  <tabstop>peOutDirButton_2</tabstop>
-  <tabstop>ldIndField_2</tabstop>
-  <tabstop>epsgField</tabstop>
-  <tabstop>inputDirButton_2</tabstop>
-  <tabstop>lgIndField_2</tabstop>
- </tabstops>
  <resources/>
  <connections/>
 </ui>